[[test_case]]
test_name = "1-hello"
test_route = "1-hello"
expected_output = "hello"
expected_response_status = 200

[[test_case]]
test_name = "2-blob"
test_route = "2-blob"
expected_output = "Hello, world!"
expected_response_status = 200

[[test_case]]
test_name = "2.1-file"
test_route = "2.1-file"
expected_output = "All tests passed!"
expected_response_status = 200

[[test_case]]
test_name = "3.1-headers"
test_route = "3-headers"
expected_output = "All Headers:\ncontent-type: text/plain\nx-custom-header: CustomValue\n"
expected_response_status = 200

[[test_case]]
test_name = "3.2-headers"
test_route = "3-headers/append"
expected_output = "Header appended"
expected_response_status = 200

[[test_case]]
test_name = "3.3-headers"
test_route = "3-headers/delete"
expected_output = "Header deleted"
expected_response_status = 200

[[test_case]]
test_name = "3.4-headers"
test_route = "3-headers/get"
expected_output = "Content-Type is text/plain"
expected_response_status = 200

[[test_case]]
test_name = "3.5-headers"
test_route = "3-headers/set"
expected_output = "Content-Type set to text/html"
expected_response_status = 200

[[test_case]]
test_name = "3.6-headers"
test_route = "3-headers/has"
expected_output = "Has Content-Type: true"
expected_response_status = 200

[[test_case]]
test_name = "3.7-headers"
test_route = "3-headers/iterate"
expected_output = "Headers iterated:\ncontent-type: text/plain\nx-custom-header: CustomValue\n"
expected_response_status = 200

[[test_case]]
test_name = "4-request"
test_route = "4-request"
expected_output = "{\"method\":\"POST\",\"headers\":{\"x-test-header\":\"TestValue\"},\"referrer\":\"no-referrer\",\"referrerPolicy\":\"no-referrer\",\"mode\":\"cors\",\"credentials\":\"omit\",\"cache\":\"default\",\"redirect\":\"follow\",\"integrity\":\"\",\"keepalive\":false,\"isReloadNavigation\":false,\"isHistoryNavigation\":false,\"signal\":{},\"duplex\":\"half\"}"
expected_response_status = 200

[[test_case]]
test_name = "5-response"
test_route = "5-response"
expected_output = "All tests passed"
expected_response_status = 200

[[test_case]]
test_name = "6-text-encoder"
test_route = "6-text-encoder"
expected_output = "All tests passed!"
expected_response_status = 200

[[test_case]]
test_name = "7-text-decoder"
test_route = "7-text-decoder"
expected_output = "All tests passed!"
expected_response_status = 200

[[test_case]]
test_name = "8-url"
test_route = "8-url"
expected_output = "All tests passed!"
expected_response_status = 200

[[test_case]]
test_name = "8.1-search-params"
test_route = "8.1-search-params"
expected_output = "All tests passed!"
expected_response_status = 200

[[test_case]]
test_name = "10-atob-btoa"
test_route = "10-atob-btoa"
expected_output = "All tests passed!"
expected_response_status = 200

[[test_case]]
test_name = "11-fetch"
test_route = "11-fetch"
expected_output = "All tests passed!"
expected_response_status = 200

[[test_case]]
test_name = "11.1-fetch-body"
test_route = "11.1-fetch-body"
expected_output = "All tests passed!"
expected_response_status = 200

[[test_case]]
test_name = "12-streams"
test_route = "12-streams"
expected_output = "All tests passed!"
expected_response_status = 200

[[test_case]]
test_name = "12.1-transform-stream"
test_route = "12.1-transform-stream"
expected_output = "All tests passed!"
expected_response_status = 200

[[test_case]]
test_name = "12.2-text-encoder-stream"
test_route = "12.2-text-encoder-stream"
expected_output = "All tests passed!"
expected_response_status = 200

[[test_case]]
test_name = "12.3-text-decoder-stream"
test_route = "12.3-text-decoder-stream"
expected_output = "All tests passed!"
expected_response_status = 200

[[test_case]]
test_name = "13-performance"
test_route = "13-performance"
expected_output = "All tests passed!"
expected_response_status = 200

[[test_case]]
test_name = "14-form-data"
test_route = "14-form-data"
expected_output = "All tests passed!"
expected_response_status = 200

[[test_case]]
test_name = "15-timers"
test_route = "15-timers"
expected_output = "All tests passed!"
expected_response_status = 200

[[test_case]]
test_name = "16-crypto"
test_route = "16-crypto"
expected_output = "All tests passed!"
expected_response_status = 200

[[test_case]]
test_name = "16.1-crypto-hmac"
test_route = "16.1-crypto-hmac"
expected_output = "All tests passed!"
expected_response_status = 200

[[test_case]]
test_name = "16.2-crypto-sha"
test_route = "16.2-crypto-sha"
expected_output = "All tests passed!"
expected_response_status = 200

[[test_case]]
test_name = "17-cache"
test_route = "17-cache"
<<<<<<< HEAD
expected_output = "All Tests Passed!"
expected_response_status = 200

[[test_case]]
test_name = "18-event"
test_route = "18-event"
=======
>>>>>>> cf9b7cae
expected_output = "All tests passed!"
expected_response_status = 200<|MERGE_RESOLUTION|>--- conflicted
+++ resolved
@@ -175,14 +175,11 @@
 [[test_case]]
 test_name = "17-cache"
 test_route = "17-cache"
-<<<<<<< HEAD
-expected_output = "All Tests Passed!"
+expected_output = "All tests passed!"
 expected_response_status = 200
 
 [[test_case]]
 test_name = "18-event"
 test_route = "18-event"
-=======
->>>>>>> cf9b7cae
 expected_output = "All tests passed!"
 expected_response_status = 200